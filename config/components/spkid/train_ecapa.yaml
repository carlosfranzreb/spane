# ################################
# Model: Speaker identification with ECAPA
# Authors: Hwidong Na & Mirco Ravanelli
# ################################

# Basic parameters
output_folder: !PLACEHOLDER
save_folder: !ref <output_folder>
train_log: !ref <output_folder>/train_log.txt

# Data files
train_annotation: !ref <output_folder>/train.csv
valid_annotation: !ref <output_folder>/val.csv
val_ratio: 0.1

# Folder to extract data augmentation files
rir_folder: checkpoints/rirs

# Training parameters
<<<<<<< HEAD
number_of_epochs: 10
=======
number_of_epochs: 3
>>>>>>> 8a628929
batch_size: 256
lr: 0.001
base_lr: 0.000001
max_lr: !ref <lr>
step_size: 65000
sample_rate: 16000
sentence_len: 3.0 # seconds
shuffle: true
num_workers: !PLACEHOLDER
<<<<<<< HEAD
random_chunk: true
=======
>>>>>>> 8a628929

n_mels: 80
left_frames: 0
right_frames: 0
deltas: false

# Number of speakers
out_n_neurons: !PLACEHOLDER

dataloader_options:
  batch_size: !ref <batch_size>
  shuffle: !ref <shuffle>
  num_workers: !ref <num_workers>
  drop_last: true

compute_features: !new:speechbrain.lobes.features.Fbank
  n_mels: !ref <n_mels>
  left_frames: !ref <left_frames>
  right_frames: !ref <right_frames>
  deltas: !ref <deltas>

embedding_model: !new:speechbrain.lobes.models.ECAPA_TDNN.ECAPA_TDNN
  input_size: !ref <n_mels>
  channels: [1024, 1024, 1024, 1024, 3072]
  kernel_sizes: [5, 3, 3, 3, 1]
  dilations: [1, 2, 3, 4, 1]
  groups: [1, 1, 1, 1, 1]
  attention_channels: 128
  lin_neurons: 192

classifier: !new:speechbrain.lobes.models.ECAPA_TDNN.Classifier
  input_size: 192
  out_neurons: !ref <out_n_neurons>

epoch_counter: !new:speechbrain.utils.epoch_loop.EpochCounter
  limit: !ref <number_of_epochs>

# Definition of the augmentation pipeline.
# If concat_augment = False, the augmentation techniques are applied
# in sequence. If concat_augment = True, all the augmented signals
# # are concatenated in a single big batch.

mean_var_norm: !new:speechbrain.processing.features.InputNormalization
  norm_type: sentence
  std_norm: False

modules:
  compute_features: !ref <compute_features>
  embedding_model: !ref <embedding_model>
  classifier: !ref <classifier>
  mean_var_norm: !ref <mean_var_norm>

compute_cost: !new:speechbrain.nnet.losses.LogSoftmaxWrapper
  loss_fn: !new:speechbrain.nnet.losses.AdditiveAngularMargin
    margin: 0.2
    scale: 30

opt_class: !name:torch.optim.Adam
  lr: !ref <lr>
  weight_decay: 0.000002

lr_annealing: !new:speechbrain.nnet.schedulers.CyclicLRScheduler
  base_lr: !ref <base_lr>
  max_lr: !ref <max_lr>
  step_size: !ref <step_size>

error_stats: !name:speechbrain.utils.metric_stats.MetricStats
  metric: !name:speechbrain.nnet.losses.classification_error
    reduction: batch

train_logger: !new:speechbrain.utils.train_logger.FileTrainLogger
  save_file: !ref <train_log>

checkpointer: !new:speechbrain.utils.checkpoints.Checkpointer
  checkpoints_dir: !ref <save_folder>
  recoverables:
    embedding_model: !ref <embedding_model>
    classifier: !ref <classifier>
    normalizer: !ref <mean_var_norm>
    counter: !ref <epoch_counter>
    lr_annealing: !ref <lr_annealing><|MERGE_RESOLUTION|>--- conflicted
+++ resolved
@@ -17,11 +17,7 @@
 rir_folder: checkpoints/rirs
 
 # Training parameters
-<<<<<<< HEAD
 number_of_epochs: 10
-=======
-number_of_epochs: 3
->>>>>>> 8a628929
 batch_size: 256
 lr: 0.001
 base_lr: 0.000001
@@ -31,10 +27,6 @@
 sentence_len: 3.0 # seconds
 shuffle: true
 num_workers: !PLACEHOLDER
-<<<<<<< HEAD
-random_chunk: true
-=======
->>>>>>> 8a628929
 
 n_mels: 80
 left_frames: 0
