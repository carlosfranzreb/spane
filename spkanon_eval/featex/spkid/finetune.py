--- conflicted
+++ resolved
@@ -67,18 +67,12 @@
     def compute_objectives(self, predictions, batch, stage):
         """Computes the loss using speaker-id as label."""
         predictions, lens = predictions
-        uttid = batch.id
         spkid = torch.tensor([int(spkid) for spkid in batch.spk_id_encoded]).unsqueeze(
             1
         )
 
         if stage == sb.Stage.TRAIN:
-<<<<<<< HEAD
             spkid = torch.cat([spkid] * self.n_augment, dim=0).to(self.device)
-=======
-            spkid = torch.cat([spkid] * self.n_augment, dim=0)
-            spkid = spkid.to(self.device)
->>>>>>> e3f5da25
 
         loss = self.hparams.compute_cost(predictions, spkid, lens)
         self.losses.append(loss.item())
